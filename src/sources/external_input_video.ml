(*****************************************************************************

  Liquidsoap, a programmable audio stream generator.
  Copyright 2003-2019 Savonet team

  This program is free software; you can redistribute it and/or modify
  it under the terms of the GNU General Public License as published by
  the Free Software Foundation; either version 2 of the License, or
  (at your option) any later version.

  This program is distributed in the hope that it will be useful,
  but WITHOUT ANY WARRANTY; without even the implied warranty of
  MERCHANTABILITY or FITNESS FOR A PARTICULAR PURPOSE.  See the
  GNU General Public License for more details, fully stated in the COPYING
  file at the root of the liquidsoap distribution.

  You should have received a copy of the GNU General Public License
  along with this program; if not, write to the Free Software
  Foundation, Inc., 51 Franklin Street, Fifth Floor, Boston, MA 02110-1301  USA

 *****************************************************************************)

open Extralib

(* Video-only input. Ideally this should be merged with previous one. *)

module Generator = Generator.From_audio_video_plus
module Generated = Generated.From_audio_video_plus

exception Finished of string*bool
      
class video ~name ~kind ~restart ~bufferize ~restart_on_error ~max ~on_data ?read_header command =
  let abg_max_len = Frame.master_of_seconds max in  
  (* We need a temporary log until the source has an id *)
  let log_ref = ref (fun _ -> ()) in
  let log_error = ref (fun _ -> ()) in
  let log = (fun x -> !log_ref x) in
  let abg = Generator.create ~log ~kind (if kind.Frame.audio = Frame.Zero then `Video else `Both) in
  (* Maximal difference between audio and video in seconds before a warning. *)
  let vadiff = 10. in
  let last_vadiff_warning = ref 0. in
  let on_data reader =
    on_data abg reader;
    (* Check that audio and video roughly get filled as the same speed. *)
    let lv = Frame.seconds_of_master (Generator.video_length abg) in
    let la = Frame.seconds_of_master (Generator.audio_length abg) in
    let d = abs_float (lv -. la) in
    if d > vadiff && d -. !last_vadiff_warning >= vadiff then
      (
        last_vadiff_warning := d;
        let v, a = if lv >= la then "video", "audio" else "audio", "video" in
        (!log_error)
          (Printf.sprintf
             "Got %f seconds more of %s than of %s. Are you sure that you are \
              producing the correct kind of data?" d v a)
      );
    let buffered = Generator.length abg in
    if abg_max_len < buffered then
      `Delay (Frame.seconds_of_audio (buffered-3*abg_max_len/4))
    else
      `Continue
  in
object (self)
  inherit External_input.base ~name ~kind ?read_header
                              ~restart ~restart_on_error ~on_data command as base
  inherit Generated.source abg ~empty_on_abort:false ~bufferize

  initializer
    self#register_command "buffer_length"
      ~descr:"Show internal buffer length (in seconds)."
      (fun _ ->
        Printf.sprintf
          "audio buffer length: %.02f s\nvideo buffer length: %.02f s\ntotal buffer length: %.02f s"
          (Frame.seconds_of_master (Generator.audio_length abg))
          (Frame.seconds_of_master (Generator.video_length abg))
          (Frame.seconds_of_master (Generator.length abg))
      );
    self#register_command "buffer_size"
      ~descr:"Show internal buffer size."
      (fun _ ->
        Printf.sprintf
          "audio buffer size: %s\nvideo buffer size: %s\ntotal buffer size: %s"
          (Utils.string_of_size (Generator.audio_size abg))
          (Utils.string_of_size (Generator.video_size abg))
          (Utils.string_of_size (Generator.size abg))
      )

  method wake_up x =
    (* Now we can create the log function *)
    log_ref := self#log#info "%s" ;
    log_error := self#log#severe "%s" ;
    self#log#debug "Generator mode: %s." (match Generator.mode abg with `Video -> "video" | `Both -> "both" | _ -> "???");
    base#wake_up x
end

(***** AVI *****)

let log = Log.make ["input"; "external"; "video"]
  
let () =
  let k = Lang.kind_type_of_kind_format ~fresh:1 Lang.audio_video_any in
  let kind = Lang.Unconstrained k in
  Lang.add_operator "input.external.avi"
    ~category:Lang.Input
    ~flags:[Lang.Experimental]
    ~descr:"Stream data from an external application."
    [
      "buffer", Lang.float_t, Some (Lang.float 1.),
      Some "Duration of the pre-buffered data." ;

      "max", Lang.float_t, Some (Lang.float 10.),
      Some "Maximum duration of the buffered data.";

      "restart", Lang.bool_t, Some (Lang.bool true),
      Some "Restart process when exited.";

      "restart_on_error", Lang.bool_t, Some (Lang.bool false),
      Some "Restart process when exited with error.";

      "", Lang.string_t, None,
      Some "Command to execute."
    ]
    ~kind
    (fun p kind ->
      let command = Lang.to_string (List.assoc "" p) in
      let video_format = ref None in
      let width = ref None in
      let height = ref None in
      let audio_converter = ref None in
      let video_converter = ref None in
      let read_header read =
        (* Reset the state. *)
        video_format := None;
        width := None;
        height := None;
        audio_converter := None;
        video_converter := None;
        let h, _ = Avi.Read.headers_simple read in
        let check = function
          | `Video (fmt,w,h,fps) ->
             (* if w <> width then failwith (Printf.sprintf "Wrong video width (%d instead of %d)." w width); *)
             (* if h <> height then failwith (Printf.sprintf "Wrong video height (%d instead of %d)." h height); *)
             log#info "Format: %s." (match fmt with `RGB24 -> "RGB24" | `I420 -> "YUV420");
             video_format := Some fmt;
             width := Some w;
             height := Some h;
             if fps <> float (Lazy.force Frame.video_rate) then
               failwith (Printf.sprintf "Wrong video rate (%f instead of %d). Support for \
                                         timestretching should be added some day in the future." fps (Lazy.force Frame.video_rate));
             let converter =
               let conv =
                 let pix =
                   match fmt with
                   | `RGB24 -> Image.Generic.Pixel.RGB Image.Generic.Pixel.RGBA32
                   | `I420 -> Image.Generic.Pixel.YUV Image.Generic.Pixel.YUVJ420
                 in
                 Video_converter.find_converter pix (Image.Generic.Pixel.RGB Image.Generic.Pixel.RGBA32)
               in
               fun data ->
               let video_format = Option.get !video_format in
               let of_string s =
                 match video_format with
                 | `RGB24 -> Image.Generic.of_RGBA32 (Img.of_RGB24_string s w)
                 | `I420 -> Image.Generic.of_YUV420 (Image.YUV420.of_string s w)
               in
               let src = of_string data in
               let in_width = Image.Generic.width src in
               let in_height = Image.Generic.height src in
               let out_width = Lazy.force Frame.video_width in
               let out_height = Lazy.force Frame.video_height in
               if out_width = in_width && out_height = in_height && video_format = `RGB24 then
                 Image.Generic.to_RGBA32 src
               else
                 let dst = Img.create out_width out_height in
                 conv src (Image.Generic.of_RGBA32 dst);
                 dst
             in
             video_converter := Some converter
          | `Audio (channels, audio_src_rate) ->
             let audio_src_rate = float audio_src_rate in
             if !audio_converter <> None then failwith "Only one audio track is supported for now.";
             audio_converter := Some (Rutils.create_from_iff ~format:`Wav ~channels ~samplesize:16 ~audio_src_rate)
        in
        List.iter check h
      in
<<<<<<< HEAD
      let get_data fd abg =
        match Avi.Read.chunk fd with
        | `Frame (_, _, data) when String.length data = 0 -> ()
        | `Frame (`Video, _, data) ->
           if String.length data <> width * height * 3 then
             failwith (Printf.sprintf "Wrong video frame size (%d instead of %d)" (String.length data) (width * height * 3));
           let data = Video.Image.of_RGB24_string data width in
           (* Img.swap_rb data; *)
           (* Img.Effect.flip data; *)
           Generator.put_video abg [|Video.single data|] 0 1
        | `Frame (`Audio, _, data) ->
           let converter = Utils.get_some !audio_converter in
           let data = converter data in
           if kind.Frame.audio = Frame.Zero then
             log#info "Received audio data whereas the type indicates that there \
                       are no audio channels, ingoring it."
           else
             Generator.put_audio abg data 0 (Array.length data.(0))
        | _ -> failwith "Invalid chunk."
=======
      let on_data abg reader =
        match Avi.Read.chunk reader with
          | `Frame (_, _, data) when String.length data = 0 -> ()
          | `Frame (`Video, _, data) ->
             let width = Option.get !width in
             let height = Option.get !height in
             let video_format = Option.get !video_format in
             if (video_format = `RGB24 && String.length data <> width * height * 3)
                || (video_format = `I420 && String.length data <> (width * height * 6) / 4)
             then
               failwith (Printf.sprintf "Wrong video frame size (%d instead of %d)" (String.length data) (width * height * 3));
             let data = (Option.get !video_converter) data in
             Generator.put_video abg [|[|data|]|] 0 1
          | `Frame (`Audio, _, data) ->
             let converter = Utils.get_some !audio_converter in
             let data = converter data in
             if kind.Frame.audio = Frame.Zero then
               log#info "Received audio data whereas the type indicates that there \
                         are no audio channels, ingoring it."
             else
               Generator.put_audio abg data 0 (Array.length data.(0))
          | _ -> failwith "Invalid chunk."
>>>>>>> 69f42e3b
      in
      let bufferize = Lang.to_float (List.assoc "buffer" p) in
      let restart = Lang.to_bool (List.assoc "restart" p) in
      let restart_on_error = Lang.to_bool (List.assoc "restart_on_error" p) in
      let max = Lang.to_float (List.assoc "max" p) in
      ((new video ~name:"input.external.avi" ~kind ~restart ~bufferize ~restart_on_error ~max ~read_header ~on_data command):>Source.source))

(***** raw video *****)

let () =
  let k = Lang.kind_type_of_kind_format ~fresh:1 Lang.video_only in
  let kind = Lang.Unconstrained k in
  Lang.add_operator "input.external.rawvideo"
    ~category:Lang.Input
    ~flags:[Lang.Experimental]
    ~descr:"Stream data from an external application."
    [
      "buffer", Lang.float_t, Some (Lang.float 1.),
      Some "Duration of the pre-buffered data." ;

      "max", Lang.float_t, Some (Lang.float 10.),
      Some "Maximum duration of the buffered data.";

      "restart", Lang.bool_t, Some (Lang.bool true),
      Some "Restart process when exited.";

      "restart_on_error", Lang.bool_t, Some (Lang.bool false),
      Some "Restart process when exited with error.";

      "", Lang.string_t, None,
      Some "Command to execute."
    ]
    ~kind
    (fun p kind ->
      let command = Lang.to_string (List.assoc "" p) in
      let width = Lazy.force Frame.video_width in
      let height = Lazy.force Frame.video_height in
      let buflen = width * height * 3 in
      let buf = Bytes.create buflen in
<<<<<<< HEAD
      let get_data fd abg =
        let r = Unix.read_retry fd buf 0 buflen in
        if r > 0 then
          (
            if r <> buflen then failwith (Printf.sprintf "Wrong video frame size (%d instead of %d)." r buflen);
            let data = Video.Image.of_RGB24_string (Bytes.unsafe_to_string buf) width in
            (* Img.swap_rb data; *)
            (* Img.Effect.flip data; *)
            Generator.put_video abg [|Video.single data|] 0 1
          )
=======
      let on_data abg reader =
        let ret = reader buf 0 buflen in
        let data = Img.of_RGB24_string (Bytes.sub_string buf 0 ret) width in
        (* Img.swap_rb data; *)
        (* Img.Effect.flip data; *)
        Generator.put_video abg [|[|data|]|] 0 1
>>>>>>> 69f42e3b
      in
      let bufferize = Lang.to_float (List.assoc "buffer" p) in
      let restart = Lang.to_bool (List.assoc "restart" p) in
      let restart_on_error = Lang.to_bool (List.assoc "restart_on_error" p) in
      let max = Lang.to_float (List.assoc "max" p) in
      ((new video ~name:"input.external.rawvideo" ~kind ~restart ~bufferize ~restart_on_error ~max ~on_data command):>Source.source))<|MERGE_RESOLUTION|>--- conflicted
+++ resolved
@@ -183,27 +183,6 @@
         in
         List.iter check h
       in
-<<<<<<< HEAD
-      let get_data fd abg =
-        match Avi.Read.chunk fd with
-        | `Frame (_, _, data) when String.length data = 0 -> ()
-        | `Frame (`Video, _, data) ->
-           if String.length data <> width * height * 3 then
-             failwith (Printf.sprintf "Wrong video frame size (%d instead of %d)" (String.length data) (width * height * 3));
-           let data = Video.Image.of_RGB24_string data width in
-           (* Img.swap_rb data; *)
-           (* Img.Effect.flip data; *)
-           Generator.put_video abg [|Video.single data|] 0 1
-        | `Frame (`Audio, _, data) ->
-           let converter = Utils.get_some !audio_converter in
-           let data = converter data in
-           if kind.Frame.audio = Frame.Zero then
-             log#info "Received audio data whereas the type indicates that there \
-                       are no audio channels, ingoring it."
-           else
-             Generator.put_audio abg data 0 (Array.length data.(0))
-        | _ -> failwith "Invalid chunk."
-=======
       let on_data abg reader =
         match Avi.Read.chunk reader with
           | `Frame (_, _, data) when String.length data = 0 -> ()
@@ -226,7 +205,6 @@
              else
                Generator.put_audio abg data 0 (Array.length data.(0))
           | _ -> failwith "Invalid chunk."
->>>>>>> 69f42e3b
       in
       let bufferize = Lang.to_float (List.assoc "buffer" p) in
       let restart = Lang.to_bool (List.assoc "restart" p) in
@@ -266,25 +244,12 @@
       let height = Lazy.force Frame.video_height in
       let buflen = width * height * 3 in
       let buf = Bytes.create buflen in
-<<<<<<< HEAD
-      let get_data fd abg =
-        let r = Unix.read_retry fd buf 0 buflen in
-        if r > 0 then
-          (
-            if r <> buflen then failwith (Printf.sprintf "Wrong video frame size (%d instead of %d)." r buflen);
-            let data = Video.Image.of_RGB24_string (Bytes.unsafe_to_string buf) width in
-            (* Img.swap_rb data; *)
-            (* Img.Effect.flip data; *)
-            Generator.put_video abg [|Video.single data|] 0 1
-          )
-=======
       let on_data abg reader =
         let ret = reader buf 0 buflen in
         let data = Img.of_RGB24_string (Bytes.sub_string buf 0 ret) width in
         (* Img.swap_rb data; *)
         (* Img.Effect.flip data; *)
         Generator.put_video abg [|[|data|]|] 0 1
->>>>>>> 69f42e3b
       in
       let bufferize = Lang.to_float (List.assoc "buffer" p) in
       let restart = Lang.to_bool (List.assoc "restart" p) in
