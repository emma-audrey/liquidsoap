(*****************************************************************************

  Liquidsoap, a programmable audio stream generator.
  Copyright 2003-2019 Savonet team

  This program is free software; you can redistribute it and/or modify
  it under the terms of the GNU General Public License as published by
  the Free Software Foundation; either version 2 of the License, or
  (at your option) any later version.

  This program is distributed in the hope that it will be useful,
  but WITHOUT ANY WARRANTY; without even the implied warranty of
  MERCHANTABILITY or FITNESS FOR A PARTICULAR PURPOSE.  See the
  GNU General Public License for more details, fully stated in the COPYING
  file at the root of the liquidsoap distribution.

  You should have received a copy of the GNU General Public License
  along with this program; if not, write to the Free Software
  Foundation, Inc., 51 Franklin Street, Fifth Floor, Boston, MA 02110-1301  USA

 *****************************************************************************)

open Lang_builtins
open Extralib

let log = Log.make ["lang.file"]

let () =
  add_builtin "file.extension" ~cat:Sys ~descr:"Returns a file's extension."
    [
      ( "dir_sep",
        Lang.string_t,
        Some (Lang.string Filename.dir_sep),
        Some "Directory separator." );
      ( "leading_dot",
        Lang.bool_t,
        Some (Lang.bool true),
        Some "Return extension with a leading dot, e.g. `.foo`." );
      ("", Lang.string_t, None, None);
    ]
    Lang.string_t
    (fun p ->
      let dir_sep = Lang.to_string (List.assoc "dir_sep" p) in
      let leading_dot = Lang.to_bool (List.assoc "leading_dot" p) in
      Lang.string
        (Utils.file_extension ~dir_sep ~leading_dot
           (Lang.to_string (List.assoc "" p))))

let () =
  add_builtin "file.unlink" ~cat:Sys ~descr:"Remove a file."
    [("", Lang.string_t, None, None)] Lang.unit_t (fun p ->
      try
        Unix.unlink (Lang.to_string (List.assoc "" p));
        Lang.unit
      with _ -> Lang.unit)

let () =
  add_builtin "file.size" ~cat:Sys ~descr:"File size in bytes."
    [("", Lang.string_t, None, None)] Lang.int_t (fun p ->
      try
        let ic = open_in_bin (Lang.to_string (List.assoc "" p)) in
        let ret = in_channel_length ic in
        close_in ic;
        Lang.int ret
      with _ -> Lang.int 0)

let () =
  add_builtin "file.rmdir" ~cat:Sys ~descr:"Remove a directory and its content."
    [("", Lang.string_t, None, None)] Lang.unit_t (fun p ->
      try
        Extralib.Unix.rm_dir (Lang.to_string (List.assoc "" p));
        Lang.unit
      with _ -> Lang.unit)

let () =
  add_builtin "file.temp" ~cat:Sys
    ~descr:
      "Return a fresh temporary filename. The temporary file is created empty, \
       with permissions 0o600 (readable and writable only by the file owner)."
    [
      ("", Lang.string_t, None, Some "File prefix");
      ("", Lang.string_t, None, Some "File suffix");
    ] Lang.string_t (fun p ->
      Lang.string
        (Filename.temp_file
           (Lang.to_string (Lang.assoc "" 1 p))
           (Lang.to_string (Lang.assoc "" 2 p))))

let () =
  add_builtin "file.temp_dir" ~cat:Sys
    ~descr:
      "Return a fresh temporary directory name. The temporary directory is \
       created empty, with permissions 0o700 (readable, writable and listable \
       only by the file owner)."
    [
      ("", Lang.string_t, None, Some "Directory prefix");
      ("", Lang.string_t, None, Some "Directory suffix");
    ] Lang.string_t (fun p ->
      Lang.string
        (Extralib.Filename.mk_temp_dir
           (Lang.to_string (Lang.assoc "" 1 p))
           (Lang.to_string (Lang.assoc "" 2 p))))

let () =
  add_builtin "file.exists" ~cat:Sys [("", Lang.string_t, None, None)]
    Lang.bool_t ~descr:"Returns true if the file or directory exists." (fun p ->
      let f = Lang.to_string (List.assoc "" p) in
      let f = Utils.home_unrelate f in
      Lang.bool (Sys.file_exists f))

let () =
  add_builtin "file.is_directory" ~cat:Sys [("", Lang.string_t, None, None)]
    Lang.bool_t ~descr:"Returns true if the file exists and is a directory."
    (fun p ->
      let f = Lang.to_string (List.assoc "" p) in
      let f = Utils.home_unrelate f in
      Lang.bool (try Sys.is_directory f with Sys_error _ -> false))

let () =
  add_builtin "file.read" ~cat:Sys [("", Lang.string_t, None, None)]
    (Lang.fun_t [] Lang.string_t)
    ~descr:
      "Read the content of a file. Returns a function of type `()->string`. \
       File is done reading when function returns the empty string `\"\"`."
    (fun p ->
      let f = Lang.to_string (List.assoc "" p) in
      let mk_fn fn =
        Lang.val_fun [] ~ret_t:Lang.string_t (fun _ _ -> Lang.string (fn ()))
      in
      try
        let ic = ref (Some (open_in_bin f)) in
        let buflen = Utils.pagesize in
        let buf = Bytes.create buflen in
        let fn () =
          match !ic with
            | Some c ->
                let n = input c buf 0 buflen in
                if n = 0 then (
                  close_in c;
                  ic := None );
                Bytes.sub_string buf 0 n
            | None -> ""
        in
        mk_fn fn
      with e ->
        log#important "Error while reading file %S: %s" f (Printexc.to_string e);
        mk_fn (fun () -> ""))

let () =
  add_builtin "file.write" ~cat:Sys
    [
      ("data", Lang.string_t, None, Some "Data to write");
      ( "append",
        Lang.bool_t,
        Some (Lang.bool false),
        Some "Append data if file exists." );
      ( "perms",
        Lang.int_t,
        Some (Lang.int 0o644),
        Some "Default file rights if created" );
      ("", Lang.string_t, None, Some "Path to write to");
    ]
    Lang.bool_t ~descr:"Write data to a file. Returns `true` if successful."
    (fun p ->
      let data = Lang.to_string (List.assoc "data" p) in
      let append = Lang.to_bool (List.assoc "append" p) in
      let perms = Lang.to_int (List.assoc "perms" p) in
      let f = Lang.to_string (List.assoc "" p) in
      let flag = if append then Open_append else Open_trunc in
      let flags = [flag; Open_wronly; Open_creat; Open_binary] in
      try
        let oc = open_out_gen flags perms f in
        output_string oc data;
        close_out oc;
        Lang.bool true
      with e ->
        log#important "Error while writing file %S: %s" f (Printexc.to_string e);
        Lang.bool false)

let () =
  add_builtin "file.watch" ~cat:Sys
    [
      ("", Lang.string_t, None, Some "File to watch.");
      ("", Lang.fun_t [] Lang.unit_t, None, Some "Handler function.");
    ]
    (Lang.fun_t [] Lang.unit_t)
    ~descr:"Call a function when a file is modified. Returns unwatch function."
    (fun p ->
      let fname = Lang.to_string (List.assoc_nth "" 0 p) in
      let fname = Utils.home_unrelate fname in
      let f = List.assoc_nth "" 1 p in
      let f () = ignore (Lang.apply ~t:Lang.unit_t f []) in
      let watch = !Configure.file_watcher in
      let unwatch = watch [`Modify] fname f in
      Lang.val_fun [] ~ret_t:Lang.unit_t (fun _ _ ->
          unwatch ();
          Lang.unit))

let () =
  add_builtin "file.ls" ~cat:Sys
    [
      ( "absolute",
        Lang.bool_t,
        Some (Lang.bool false),
        Some "Whether to return absolute paths." );
      ( "recursive",
        Lang.bool_t,
        Some (Lang.bool false),
        Some "Whether to look recursively in subdirectories." );
      ("", Lang.string_t, None, Some "Directory to look in.");
    ]
    (Lang.list_t Lang.string_t)
    ~descr:"List all the files in a directory."
    (fun p ->
      let absolute = Lang.to_bool (List.assoc "absolute" p) in
      let recursive = Lang.to_bool (List.assoc "recursive" p) in
      let dir = Lang.to_string (List.assoc "" p) in
      let dir = Utils.home_unrelate dir in
      let readdir dir = Array.to_list (Sys.readdir dir) in
      let files =
        if not recursive then readdir dir
        else (
          let rec aux subdir acc = function
            | f :: l ->
                let concat d f =
                  if d = Filename.current_dir_name then f
                  else Filename.concat d f
                in
                let df = concat subdir f in
                let df = Filename.concat dir df in
                if try Sys.is_directory df with _ -> false then (
                  let f = concat subdir f in
                  let acc =
                    if f <> Filename.current_dir_name then f :: acc else acc
                  in
                  aux subdir (aux f acc (readdir df)) l )
                else aux subdir (concat subdir f :: acc) l
            | [] -> acc
          in
          aux Filename.current_dir_name [] [Filename.current_dir_name] )
      in
      let files =
        if absolute then List.map (Filename.concat dir) files else files
      in
      let files = List.map Lang.string files in
      Lang.list ~t:Lang.string_t files)

(************** Paths ********************)

let () =
  add_builtin "path.basename" ~cat:Sys [("", Lang.string_t, None, None)]
    Lang.string_t ~descr:"Get the base name of a path." (fun p ->
      let f = Lang.to_string (List.assoc "" p) in
      Lang.string (Filename.basename f))

let () =
  add_builtin "path.dirname" ~cat:Sys [("", Lang.string_t, None, None)]
    Lang.string_t ~descr:"Get the directory name of a path." (fun p ->
      let f = Lang.to_string (List.assoc "" p) in
      Lang.string (Filename.dirname f))

let () =
  add_builtin "path.concat" ~cat:Sys
    [("", Lang.string_t, None, None); ("", Lang.string_t, None, None)]
    Lang.string_t
    ~descr:"Concatenate two paths, using the appropriate directory separator."
    (fun p ->
      let f = Lang.to_string (Lang.assoc "" 1 p) in
      let s = Lang.to_string (Lang.assoc "" 2 p) in
      Lang.string (Filename.concat f s))

let () =
  add_builtin "path.remove_extension" ~cat:Sys [("", Lang.string_t, None, None)]
    Lang.string_t ~descr:"Remove the file extension from a path." (fun p ->
      let f = Lang.to_string (List.assoc "" p) in
      Lang.string (Filename.remove_extension f))

(************** MP3 ********************)

let () =
<<<<<<< HEAD
  add_builtin "file.mp3.metadata" ~cat:Sys
    [ ( "",
=======
  add_builtin "file.mp3.tags" ~cat:Sys
    [
      ( "",
>>>>>>> b5139bed
        Lang.string_t,
        None,
        Some "MP3 file of which the metadata should be read." );
    ]
    (Lang.list_t (Lang.product_t Lang.string_t Lang.string_t))
    ~descr:
      "Read the tags from an MP3 file using the builtin functions. Only ID3v2 \
       tags are supported for now."
    (fun p ->
      let f = Lang.to_string (List.assoc "" p) in
      let ic = open_in f in
      let ans =
        try
          let ans = Id3v2.parse (input ic) in
          close_in ic;
          ans
        with _ ->
          close_in ic;
          []
      in
      Lang.list
        ~t:(Lang.product_t Lang.string_t Lang.string_t)
        (List.map
           (fun (l, v) -> Lang.product (Lang.string l) (Lang.string v))
           ans))

let () =
  add_builtin "file.mp3.parse_apic" ~cat:Sys
    [("", Lang.string_t, None, Some "APIC data.")]
    (Lang.tuple_t [Lang.string_t; Lang.int_t; Lang.string_t; Lang.string_t])
    ~descr:
      "Parse APIC ID3v2 tags (such as those obtained in the APIC tag from \
       `file.mp3.tags`). The returned values are: mime, picture type, \
       description, and picture data."
    (fun p ->
      let apic = Lang.to_string (List.assoc "" p) in
      let apic = Id3v2.parse_apic apic in
      Lang.tuple
        [
          Lang.string apic.Id3v2.mime;
          Lang.int apic.Id3v2.picture_type;
          Lang.string apic.Id3v2.description;
          Lang.string apic.Id3v2.data;
        ])

let () =
  add_builtin "file.which" ~cat:Sys
    ~descr:
      "`file.which(\"progname\")` looks for an executable named \"progname\" \
       using directories from the PATH environment variable and returns \"\" \
       if it could not find one." [("", Lang.string_t, None, None)]
    Lang.string_t (fun p ->
      let file = Lang.to_string (List.assoc "" p) in
      Lang.string
        (try Utils.which ~path:Configure.path file with Not_found -> ""))<|MERGE_RESOLUTION|>--- conflicted
+++ resolved
@@ -27,8 +27,7 @@
 
 let () =
   add_builtin "file.extension" ~cat:Sys ~descr:"Returns a file's extension."
-    [
-      ( "dir_sep",
+    [ ( "dir_sep",
         Lang.string_t,
         Some (Lang.string Filename.dir_sep),
         Some "Directory separator." );
@@ -36,8 +35,7 @@
         Lang.bool_t,
         Some (Lang.bool true),
         Some "Return extension with a leading dot, e.g. `.foo`." );
-      ("", Lang.string_t, None, None);
-    ]
+      ("", Lang.string_t, None, None) ]
     Lang.string_t
     (fun p ->
       let dir_sep = Lang.to_string (List.assoc "dir_sep" p) in
@@ -65,7 +63,8 @@
       with _ -> Lang.int 0)
 
 let () =
-  add_builtin "file.rmdir" ~cat:Sys ~descr:"Remove a directory and its content."
+  add_builtin "file.rmdir" ~cat:Sys
+    ~descr:"Remove a directory and its content."
     [("", Lang.string_t, None, None)] Lang.unit_t (fun p ->
       try
         Extralib.Unix.rm_dir (Lang.to_string (List.assoc "" p));
@@ -75,12 +74,11 @@
 let () =
   add_builtin "file.temp" ~cat:Sys
     ~descr:
-      "Return a fresh temporary filename. The temporary file is created empty, \
-       with permissions 0o600 (readable and writable only by the file owner)."
-    [
-      ("", Lang.string_t, None, Some "File prefix");
-      ("", Lang.string_t, None, Some "File suffix");
-    ] Lang.string_t (fun p ->
+      "Return a fresh temporary filename. The temporary file is created \
+       empty, with permissions 0o600 (readable and writable only by the file \
+       owner)."
+    [ ("", Lang.string_t, None, Some "File prefix");
+      ("", Lang.string_t, None, Some "File suffix") ] Lang.string_t (fun p ->
       Lang.string
         (Filename.temp_file
            (Lang.to_string (Lang.assoc "" 1 p))
@@ -92,10 +90,9 @@
       "Return a fresh temporary directory name. The temporary directory is \
        created empty, with permissions 0o700 (readable, writable and listable \
        only by the file owner)."
-    [
-      ("", Lang.string_t, None, Some "Directory prefix");
-      ("", Lang.string_t, None, Some "Directory suffix");
-    ] Lang.string_t (fun p ->
+    [ ("", Lang.string_t, None, Some "Directory prefix");
+      ("", Lang.string_t, None, Some "Directory suffix") ] Lang.string_t
+    (fun p ->
       Lang.string
         (Extralib.Filename.mk_temp_dir
            (Lang.to_string (Lang.assoc "" 1 p))
@@ -103,7 +100,8 @@
 
 let () =
   add_builtin "file.exists" ~cat:Sys [("", Lang.string_t, None, None)]
-    Lang.bool_t ~descr:"Returns true if the file or directory exists." (fun p ->
+    Lang.bool_t ~descr:"Returns true if the file or directory exists."
+    (fun p ->
       let f = Lang.to_string (List.assoc "" p) in
       let f = Utils.home_unrelate f in
       Lang.bool (Sys.file_exists f))
@@ -143,13 +141,13 @@
         in
         mk_fn fn
       with e ->
-        log#important "Error while reading file %S: %s" f (Printexc.to_string e);
+        log#important "Error while reading file %S: %s" f
+          (Printexc.to_string e);
         mk_fn (fun () -> ""))
 
 let () =
   add_builtin "file.write" ~cat:Sys
-    [
-      ("data", Lang.string_t, None, Some "Data to write");
+    [ ("data", Lang.string_t, None, Some "Data to write");
       ( "append",
         Lang.bool_t,
         Some (Lang.bool false),
@@ -158,8 +156,7 @@
         Lang.int_t,
         Some (Lang.int 0o644),
         Some "Default file rights if created" );
-      ("", Lang.string_t, None, Some "Path to write to");
-    ]
+      ("", Lang.string_t, None, Some "Path to write to") ]
     Lang.bool_t ~descr:"Write data to a file. Returns `true` if successful."
     (fun p ->
       let data = Lang.to_string (List.assoc "data" p) in
@@ -174,15 +171,14 @@
         close_out oc;
         Lang.bool true
       with e ->
-        log#important "Error while writing file %S: %s" f (Printexc.to_string e);
+        log#important "Error while writing file %S: %s" f
+          (Printexc.to_string e);
         Lang.bool false)
 
 let () =
   add_builtin "file.watch" ~cat:Sys
-    [
-      ("", Lang.string_t, None, Some "File to watch.");
-      ("", Lang.fun_t [] Lang.unit_t, None, Some "Handler function.");
-    ]
+    [ ("", Lang.string_t, None, Some "File to watch.");
+      ("", Lang.fun_t [] Lang.unit_t, None, Some "Handler function.") ]
     (Lang.fun_t [] Lang.unit_t)
     ~descr:"Call a function when a file is modified. Returns unwatch function."
     (fun p ->
@@ -198,8 +194,7 @@
 
 let () =
   add_builtin "file.ls" ~cat:Sys
-    [
-      ( "absolute",
+    [ ( "absolute",
         Lang.bool_t,
         Some (Lang.bool false),
         Some "Whether to return absolute paths." );
@@ -207,8 +202,7 @@
         Lang.bool_t,
         Some (Lang.bool false),
         Some "Whether to look recursively in subdirectories." );
-      ("", Lang.string_t, None, Some "Directory to look in.");
-    ]
+      ("", Lang.string_t, None, Some "Directory to look in.") ]
     (Lang.list_t Lang.string_t)
     ~descr:"List all the files in a directory."
     (fun p ->
@@ -270,7 +264,8 @@
       Lang.string (Filename.concat f s))
 
 let () =
-  add_builtin "path.remove_extension" ~cat:Sys [("", Lang.string_t, None, None)]
+  add_builtin "path.remove_extension" ~cat:Sys
+    [("", Lang.string_t, None, None)]
     Lang.string_t ~descr:"Remove the file extension from a path." (fun p ->
       let f = Lang.to_string (List.assoc "" p) in
       Lang.string (Filename.remove_extension f))
@@ -278,18 +273,11 @@
 (************** MP3 ********************)
 
 let () =
-<<<<<<< HEAD
   add_builtin "file.mp3.metadata" ~cat:Sys
     [ ( "",
-=======
-  add_builtin "file.mp3.tags" ~cat:Sys
-    [
-      ( "",
->>>>>>> b5139bed
         Lang.string_t,
         None,
-        Some "MP3 file of which the metadata should be read." );
-    ]
+        Some "MP3 file of which the metadata should be read." ) ]
     (Lang.list_t (Lang.product_t Lang.string_t Lang.string_t))
     ~descr:
       "Read the tags from an MP3 file using the builtin functions. Only ID3v2 \
@@ -324,12 +312,10 @@
       let apic = Lang.to_string (List.assoc "" p) in
       let apic = Id3v2.parse_apic apic in
       Lang.tuple
-        [
-          Lang.string apic.Id3v2.mime;
+        [ Lang.string apic.Id3v2.mime;
           Lang.int apic.Id3v2.picture_type;
           Lang.string apic.Id3v2.description;
-          Lang.string apic.Id3v2.data;
-        ])
+          Lang.string apic.Id3v2.data ])
 
 let () =
   add_builtin "file.which" ~cat:Sys
