(*****************************************************************************
  
  Liquidsoap, a programmable audio stream generator.
  Copyright 2003-2017 Savonet team

  This program is free software; you can redistribute it and/or modify
  it under the terms of the GNU General Public License as published by
  the Free Software Foundation; either version 2 of the License, or
  (at your option) any later version.
  
  This program is distributed in the hope that it will be useful,
  but WITHOUT ANY WARRANTY; without even the implied warranty of
  MERCHANTABILITY or FITNESS FOR A PARTICULAR PURPOSE.  See the
  GNU General Public License for more details, fully stated in the COPYING
  file at the root of the liquidsoap distribution.
  
  You should have received a copy of the GNU General Public License
  along with this program; if not, write to the Free Software
  Foundation, Inc., 59 Temple Place, Suite 330, Boston, MA  02111-1307  USA
  
 *****************************************************************************)
  
(** Output to an harbor server. *)

module type T =
sig
  include Harbor.Transport_t
  val source_name : string
  val source_description : string
end  
 
module Make(T:T) =
struct
  module Mutex_control =
  struct
    type priority = Tutils.priority
    let scheduler = Tutils.scheduler
    let priority  = Tutils.Non_blocking
  end
  module Duppy_m = Duppy.Monad.Mutex.Factory(Mutex_control)
  module Duppy_c = Duppy.Monad.Condition.Factory(Duppy_m)
  module Harbor = Harbor.Make(T)
  module Duppy = T.Duppy

  module Icecast = 
  struct
    type protocol = unit
    
    let protocol_of_icecast_protocol _ = ()
    
    type content = string 
  
    let format_of_content x = x
  
    type info = unit
   
    let info_of_encoder _ = ()
  end
  
  module M = Icecast_utils.Icecast_v(Icecast)
  
  open M
  
  (* Max total length for ICY metadata is 255*16 
   * Format is: "StreamTitle='%s';StreamUrl='%s'" 
   * "StreamTitle='';"; is 15 chars long, "StreamUrl='';"
   * is 13 chars long, leaving 4052 chars remaining. 
   * Splitting those in: 
   * * max title length = 3852
   * * max url length = 200 *)
  let max_title = 3852
  let max_url = 200
  
  let proto kind =
    Output.proto @ (Icecast_utils.base_proto kind) @
    [ "mount", Lang.string_t, None, None ;
      "port", Lang.int_t, Some (Lang.int 8000), None ;
      "user", Lang.string_t, Some (Lang.string ""),
       Some "User for client connection, disabled if empty.";
      "password", Lang.string_t, Some (Lang.string "hackme"), None ;
      "timeout", Lang.float_t, Some (Lang.float 30.), 
      Some "Timeout for network operations." ;
      "encoding", Lang.string_t, Some (Lang.string ""),
       Some "Encoding used to send metadata. If empty, defaults to \
             \"ISO-8859-1\" for non-ogg formats and \"UTF-8\" otherwise.";
      "url", Lang.string_t, Some (Lang.string ""), None ;
      "metaint", Lang.int_t, Some (Lang.int 16000), 
       Some "Interval used to send ICY metadata";
      "auth",
       Lang.fun_t [false,"",Lang.string_t;false,"",Lang.string_t] Lang.bool_t,
       Some
         (Lang.val_cst_fun
           ["",Lang.string_t,None;"",Lang.string_t,None]
           (Lang.bool false)),
        Some "Authentication function. \
              <code>f(login,password)</code> returns <code>true</code> \
              if the user should be granted access for this login. \
              Override any other method if used.";
      "buffer", Lang.int_t, Some (Lang.int (5*65535)), 
      Some "Maximun buffer per-client.";
      "burst", Lang.int_t, Some (Lang.int 65534),
      Some "Initial burst of data sent to the client.";
      "chunk", Lang.int_t, Some (Lang.int 1024),
      Some "Send data to clients using chunks of at \
            least this length.";
      "on_connect",
      Lang.fun_t [false,"headers",Lang.metadata_t;
                  false,"uri",Lang.string_t;
                  false,"protocol",Lang.string_t;
                  false,"",Lang.string_t] Lang.unit_t,
      Some (Lang.val_cst_fun ["headers",Lang.metadata_t,None;
                              "uri",Lang.string_t,None;
                              "protocol",Lang.string_t,None;
                              "",Lang.string_t,None] Lang.unit),
      Some "Callback executed when connection is established." ;
      "on_disconnect",
      Lang.fun_t [false,"",Lang.string_t] Lang.unit_t,
      Some (Lang.val_cst_fun ["",Lang.string_t,None] Lang.unit),
      Some "Callback executed when connection stops."  ;
      ("headers", Lang.metadata_t,
       Some (Lang.list ~t:(Lang.product_t Lang.string_t Lang.string_t) []),
       Some "Additional headers.") ;
      ("dumpfile", Lang.string_t, Some (Lang.string ""), 
       Some "Dump stream to file, for debugging purpose. Disabled if empty.") ;
      "", Lang.source_t kind, None, None ]
  
  type client_state = Hello | Sending | Done
  
  type metadata = 
    { 
      mutable metadata : Frame.metadata option ;
      metadata_m       : Mutex.t 
    }
  
  type client =
    {
      mutable buffer      : Buffer.t ;
      condition           : Duppy_c.condition ;
      condition_m         : Duppy_m.mutex ;
      mutex               : Mutex.t ;
      meta                : metadata ;
      mutable latest_meta : string ;
      metaint             : int ;
      timeout             : float ;
      url                 : string option ;
      mutable metapos     : int ;
      chunk               : int ; 
      mutable state       : client_state ;
      close               : unit -> unit ;
      handler             : (Tutils.priority,Harbor.reply) Duppy.Monad.Io.handler
    }
  
  let add_meta c data = 
     let get_meta meta = 
       let f x =
         try
           Some (Hashtbl.find (Utils.get_some meta) x)
         with
           | _ -> None
       in
       let meta_info =
         match f "artist",f "title" with
           | Some a, Some t ->
                 Some (Printf.sprintf "%s - %s" a t)
           | Some s, None
           | None, Some s -> Some s
           | None, None -> None
       in
       let meta = 
         match meta_info with
           | Some s when String.length s > max_title ->
                Printf.sprintf "StreamTitle='%s...';" (String.sub s 0 (max_title - 3))
           | Some s ->
                Printf.sprintf "StreamTitle='%s';" s
           | None -> ""
       in
       let meta =     
         match c.url with
           | Some s when String.length s > max_url ->
                Printf.sprintf "%sStreamURL='%s...';" 
                  meta (String.sub s 0 (max_url - 3))
           | Some s ->
                Printf.sprintf "%sStreamURL='%s';" meta s
           | None -> meta
       in
       (* Pad string to a multiple of 16 bytes. *)
       let len = String.length meta in
       let pad = len / 16 + 1 in
       let ret = Bytes.make (pad*16 + 1) ' ' in
       ret.[0] <- Char.chr pad ;
       String.blit meta 0 ret 1 len ;
       if ret <> c.latest_meta then
        begin
         c.latest_meta <- ret ;
         ret
        end
       else
        "\000"
     in
     let rec process meta rem data =
       let pos = c.metaint - c.metapos in
       let before = String.sub data 0 pos in
       let after = String.sub data pos (String.length data - pos) in
       if String.length after > c.metaint then
        begin
         let rem = Printf.sprintf "%s%s%s" rem before meta in
         c.metapos <- 0 ;
         process "\000" rem after
        end
       else
         begin
          c.metapos <- String.length after ;
          (Printf.sprintf "%s%s%s%s" rem before meta after)
         end
     in
<<<<<<< HEAD
     if c.metaint > 0 then
       if String.length data + c.metapos > c.metaint then
         let meta =
           Tutils.mutexify c.meta.metadata_m
             (fun () -> c.meta.metadata) ()
         in
         process (get_meta meta) "" data 
       else
         begin
           c.metapos <- c.metapos + String.length data ;
           data
         end
=======
     (* Pad string to a multiple of 16 bytes. *)
     let len = String.length meta in
     let pad = len / 16 + 1 in
     let ret = Bytes.make (pad*16 + 1) ' ' in
     Bytes.set ret 0 (Char.chr pad) ;
     String.blit meta 0 ret 1 len ;
     if ret <> c.latest_meta then
      begin
       c.latest_meta <- ret ;
       ret
      end
     else
      "\000"
   in
   let rec process meta rem data =
     let pos = c.metaint - c.metapos in
     let before = String.sub data 0 pos in
     let after = String.sub data pos (String.length data - pos) in
     if String.length after > c.metaint then
      begin
       let rem = Printf.sprintf "%s%s%s" rem before meta in
       c.metapos <- 0 ;
       process "\000" rem after
      end
     else
       begin
        c.metapos <- String.length after ;
        (Printf.sprintf "%s%s%s%s" rem before meta after)
       end
   in
   if c.metaint > 0 then
     if String.length data + c.metapos > c.metaint then
       let meta =
         Tutils.mutexify c.meta.metadata_m
           (fun () -> c.meta.metadata) ()
       in
       process (get_meta meta) "" data 
>>>>>>> fa2b955d
     else
       data  
  
  let rec client_task c =
    duppy data =
      duppy_exec 
        Tutils.mutexify c.mutex
          (fun () ->
            let buflen = Buffer.length c.buffer in
            let data =
              if buflen > c.chunk then 
               begin
                let data = Some (add_meta c (Buffer.contents c.buffer)) in
                Buffer.reset c.buffer ;
                data
               end
              else
               None
            in
            duppy_return data) ()
      with
        { priority = Tutils.Maybe_blocking ;
          handler  = c.handler }
    in
    duppy_do
     begin
      match data with
        | None ->
           duppy_do
             Duppy_m.lock c.condition_m ;
             Duppy_c.wait c.condition c.condition_m ;
             Duppy_m.unlock c.condition_m
           done
        | Some s ->
           duppy_write
             s
           with
            { priority = Tutils.Non_blocking ;
              handler  = c.handler ;
              timeout  = c.timeout }
     end ;
     duppy state = 
      duppy_exec
        let ret = 
          Tutils.mutexify c.mutex
            (fun () ->
              c.state) ()
        in
        duppy_return ret
      with
        { priority = Tutils.Maybe_blocking ;
          handler  = c.handler }
     in
     if state <> Done then
       client_task c
     else
       duppy_return ()
    done
  
  let client_task c = 
    Tutils.mutexify c.mutex 
      (fun () ->
         assert(c.state = Hello);
         c.state <- Sending) () ;
    duppy_try
      client_task c
    with
      | _ -> duppy_raise ()
  
  (** Sending encoded data to a shout-compatible server.
    * It directly takes the Lang param list and extracts stuff from it. *)
  class output ~kind p =
  
    let e f v = f (List.assoc v p) in
    let s v = e Lang.to_string v in
  
    let on_connect = List.assoc "on_connect" p in
    let on_disconnect = List.assoc "on_disconnect" p in
    let on_connect ~headers ~protocol ~uri s = 
       ignore (Lang.apply ~t:Lang.unit_t on_connect 
           ["headers",Lang.metadata headers;
            "uri",Lang.string uri;
            "protocol",Lang.string protocol;
            "",Lang.string s]) 
    in
    let on_disconnect s = ignore (Lang.apply ~t:Lang.unit_t on_disconnect ["",Lang.string s]) in
  
    let metaint = Lang.to_int (List.assoc "metaint" p) in
  
    let data = encoder_data p in
  
    let encoding =
      Lang.to_string (List.assoc "encoding" p)
    in
  
    let recode ~icy m =
      let out_enc = 
        match encoding with
          | "" ->
             if icy then
               "ISO-8859-1"
             else
               "UTF-8"
          | s -> Utils.StringCompat.uppercase_ascii s
      in
      let f = Configure.recode_tag ~out_enc in
      let meta = Hashtbl.create (Hashtbl.length m) in
      Hashtbl.iter (fun a b -> Hashtbl.add meta a (f b)) m;
      meta
    in
  
    let timeout = Lang.to_float (List.assoc "timeout" p) in
    let buflen = Lang.to_int (List.assoc "buffer" p) in
    let burst = Lang.to_int (List.assoc "burst" p) in
    let chunk = Lang.to_int (List.assoc "chunk" p) in
    let () =  
      if chunk > buflen then
        raise (Lang.Invalid_value
                (List.assoc "buffer" p,
                 "Maximum buffering inferior to chunk length")) ;
      if burst > buflen then
        raise (Lang.Invalid_value
                (List.assoc "buffer" p,
                 "Maximum buffering inferior to burst length")) ;
    in
  
    let source = Lang.assoc "" 2 p in
  
    let mount = s "mount" in
  
    let uri =
      match mount.[0] with
        | '/' -> mount
        | _ -> Printf.sprintf "%c%s" '/' mount
    in
  
    let autostart = Lang.to_bool (List.assoc "start" p) in
    let infallible = not (Lang.to_bool (List.assoc "fallible" p)) in
    let on_start =
      let f = List.assoc "on_start" p in
        fun () -> ignore (Lang.apply ~t:Lang.unit_t f [])
    in
    let on_stop =
      let f = List.assoc "on_stop" p in
        fun () -> ignore (Lang.apply ~t:Lang.unit_t f [])
    in
  
    let url = 
      match s "url" with
        | "" -> None 
        | x -> Some x
    in
  
    let port = e Lang.to_int "port" in
    let default_user = s "user" in
    let default_password = s "password" in
  
    (* Cf sources/harbor_input.ml *)
    let trivially_false = function
      | { Lang.value =
             Lang.Fun (_,_,_,
                       { Lang_values.term = Lang_values.Bool false; _}); _}
          -> true
      | _ -> false
    in
    let auth_function = List.assoc "auth" p in
    let login user password =
      let user,password =
        let f = Configure.recode_tag in
        f user, f password
      in
      let default_login =
        user = default_user &&
        password = default_password
      in
      if not (trivially_false auth_function) then
        Lang.to_bool
          (Lang.apply ~t:Lang.bool_t
                   auth_function
                  ["",Lang.string user;
                   "",Lang.string password])
        else
         default_login
    in
  
    let dumpfile = 
      match s "dumpfile" with
        | "" -> None
        | s -> Some s
    in
    let extra_headers = 
      List.map (fun v -> 
                  let f (x,y) = 
                    Lang.to_string x, Lang.to_string y 
                  in
                  f (Lang.to_product v))
               (Lang.to_list (List.assoc "headers" p))
    in
  
  object (self)
  
    inherit Output.encoded
              ~content_kind:kind ~output_kind:T.source_name
              ~infallible ~autostart ~on_start ~on_stop
              ~name:mount source
  
    (** File descriptor where to dump. *)
    val mutable dump = None
  
    val mutable encoder = None
  
    val mutable clients = Queue.create ()
    val clients_m = Mutex.create ()
  
    val duppy_c = Duppy_c.create ()
    val duppy_m = Duppy_m.create ()
    val mutable chunk_len = 0
  
    val mutable burst_data = []
    val mutable burst_pos = 0
  
    val metadata =
      { 
        metadata = None ;
        metadata_m = Mutex.create ()
      } 
  
    method encode frame ofs len =
      (Utils.get_some encoder).Encoder.encode frame ofs len
  
    method insert_metadata m = 
      let m = Encoder.Meta.to_metadata m in
      let meta = Hashtbl.create (Hashtbl.length m) in
      Tutils.mutexify metadata.metadata_m
        (fun () -> 
          metadata.metadata <- Some (recode ~icy:true meta)) ();
      (Utils.get_some encoder).Encoder.insert_metadata 
         (Encoder.Meta.export_metadata (recode ~icy:false meta)); 
  
    method add_client ~protocol ~headers ~uri ~args s = 
      let ip = 
        (* Show port = true to catch different clients from same
         * ip *)
        let fd = Harbor.file_descr_of_socket s in
        Utils.name_of_sockaddr ~show_port:true (Unix.getpeername fd)
      in
      let metaint,icyheader = 
        try
          assert(List.assoc "Icy-MetaData" headers = "1");
          metaint,Printf.sprintf "icy-metaint: %d\r\n" metaint
        with
          | _ -> -1,""
      in
      let extra_headers = 
        String.concat ""
          (List.map (fun (x,y) -> Printf.sprintf "%s: %s\r\n" x y) 
                     extra_headers)
      in
      let reply = 
        Printf.sprintf "%s 200 OK\r\nContent-type: %s\r\n%s%s\r\n" 
           protocol data.format icyheader extra_headers
      in
      let buffer = Buffer.create buflen in
      begin
       match (Utils.get_some encoder).Encoder.header with
         | Some s -> Buffer.add_string buffer s
         | None   -> ()
      end ;
      let close () =
        try
          Harbor.close s
        with
          | _ -> ()
      in
      let rec client =
         {  buffer        = buffer ;
            condition     = duppy_c ; 
            condition_m   = duppy_m ;
            metaint       = metaint ;
            meta          = metadata ;
            latest_meta   = "\000" ;
            metapos       = 0 ;
            url           = url ;
            timeout       = timeout ;
            mutex         = Mutex.create () ;
            state         = Hello ;
            chunk         = chunk ;
            close         = close ;
            handler       = handler }
        and
         handler = 
          { Duppy.Monad.Io.
             scheduler = Tutils.scheduler ;
             socket    = s;
             data      = "";
             on_error  = 
               (fun e ->
                  begin
                   match e with
                     | Duppy.Io.Timeout ->
                          self#log#f 5 "Timeout error"
                     | Duppy.Io.Io_error -> 
                          self#log#f 5 "I/O error"
                     | Duppy.Io.Unix (c,p,m) ->
                          self#log#f 5 "%s"
                            (Printexc.to_string
                              (Unix.Unix_error (c,p,m)))
                     | Duppy.Io.Unknown e ->
                          self#log#f 5 "%s" (Printexc.to_string e)
                  end ;
                  self#log#f 4 "Client %s disconnected" ip ;
                  Tutils.mutexify client.mutex
                    (fun () ->
                      client.state <- Done ;
                      Buffer.reset buffer) () ;
                  on_disconnect ip ;
                  Harbor.Close "")
          }
      in
      duppy_do
       begin
        duppy_try
          if default_user <> "" ||
             not (trivially_false auth_function) then
            duppy_exec
              Harbor.http_auth_check ~args ~login:(default_user,login) headers
            with
             { priority = Tutils.Maybe_blocking ;
               handler  = handler }
          else
            duppy_return () 
        with
          | Harbor.Relay _ -> assert false
          | Harbor.Close s ->
               self#log#f 4 "Client %s failed to authenticate!" ip ;
               client.state <- Done ;
               Harbor.reply s
       end ;
       duppy_exec
         Harbor.relayed reply (fun () ->
           self#log#f 4 "Client %s connected" ip;
           Tutils.mutexify clients_m
              (fun () -> Queue.push client clients) ();
           let h_headers =
              Hashtbl.create (List.length headers)
           in
           List.iter (fun (x,y) -> Hashtbl.add h_headers x y) headers ;
           on_connect ~protocol ~uri ~headers:h_headers ip)
       with
         { priority = Tutils.Maybe_blocking ;
           handler  = handler }
      done
  
    method send b =
      let slen = String.length b in
      if slen > 0 then
       begin
        chunk_len <- chunk_len + (String.length b) ;
        let wake_up = 
          if chunk_len >= chunk then
           begin
            chunk_len <- 0 ;
            true
           end
          else
            false
        in
        let rec f acc len l = 
          match l with
            | x :: l' ->
               let len' = String.length x in
               if len+len' < burst then
                 f (x::acc) (len+len') l'
               else
                 (x::acc),(len'-burst+len)
            | [] -> acc,0
        in
        let data,pos = f [] 0 (b::(List.rev burst_data)) in
        burst_data <- data ;
        burst_pos <- pos ; 
        let new_clients = Queue.create () in
        begin
          match dump with
            | Some s -> output_string s b
            | None -> ()
        end ;
        Tutils.mutexify clients_m 
          (fun () ->
            Queue.iter (fun c ->
              let start = 
                Tutils.mutexify c.mutex
                  (fun () ->
                    match c.state with
                      | Hello ->
                          begin 
                           match burst_data  with
                             | x :: l ->
                                Buffer.add_substring 
                                  c.buffer x burst_pos 
                                (String.length x - burst_pos) ;
                                List.iter 
                                 (Buffer.add_string c.buffer) l
                            | _ -> ()
                          end ;
                          Queue.push c new_clients ;
                          true
                      | Sending ->
                         let buf = Buffer.length c.buffer in
                         if buf + slen > buflen then
                           Utils.buffer_drop c.buffer (min buf slen) ;
                         Buffer.add_string c.buffer b ;
                         Queue.push c new_clients ;
                         false
                     | Done -> false) ()
              in
              if start then
                duppy_run
                  client_task c
                with
                  { return = c.close ;
                    raise  = c.close }) clients ;
            if wake_up && Queue.length new_clients > 0 then
              duppy_run
                Duppy_c.broadcast duppy_c
              with
                { raise = (fun () -> ()) ;
                  return = (fun () -> ()) } ;
            clients <- new_clients) ()
      end
  
    method output_start =
      assert (encoder = None) ;
      let enc = data.factory self#id in
      encoder <- 
         Some (enc (Encoder.Meta.empty_metadata)) ;
      let handler ~protocol ~data:_ ~headers ~socket
                  uri =
        let rex = Pcre.regexp "^(.+)\\?(.+)$" in
        let _,args =
        try
          let sub = Pcre.exec ~rex:rex uri in
          Pcre.get_substring sub 1,
          Pcre.get_substring sub 2
        with
          | Not_found -> uri,""
        in
        let args = Http.args_split args in
        self#add_client ~protocol ~headers ~uri ~args socket
      in 
      Harbor.add_http_handler ~port ~verb:`Get ~uri handler ;
      match dumpfile with
        | Some f -> dump <- Some (open_out_bin f)
        | None -> ()
  
    method output_stop =
      ignore ((Utils.get_some encoder).Encoder.stop ()) ;
      encoder <- None ;
      Harbor.remove_http_handler ~port ~verb:`Get ~uri () ;
      let new_clients = Queue.create () in
      Tutils.mutexify clients_m 
        (fun () ->
          Queue.iter
            (fun c ->
               Tutils.mutexify c.mutex
                 (fun () ->
                   c.state <- Done;
                   duppy_run
                      Duppy_c.broadcast duppy_c
                   with
                    { raise = (fun () -> ()) ;
                      return = (fun () -> ()) }) ())
            clients ;
          clients <- new_clients) () ;
      match dump with
        | Some f -> close_out f
        | None -> ()
  
    method output_reset = 
      self#output_stop ;
      self#output_start
  
  end
  
  let () =
    let k = Lang.univ_t 1 in
    Lang.add_operator ~category:Lang.Output ~active:true
      ~descr:T.source_description
      T.source_name
      (proto k)
      ~kind:(Lang.Unconstrained k)
      (fun p kind -> ((new output ~kind p):>Source.source))
end

module Unix_output =
struct
  include Harbor.Unix_transport
  let source_name = "output.harbor"
  let source_description = "Encode and output the stream using the harbor server."
end

module Unix = Make(Unix_output)

include Unix<|MERGE_RESOLUTION|>--- conflicted
+++ resolved
@@ -187,7 +187,7 @@
        let len = String.length meta in
        let pad = len / 16 + 1 in
        let ret = Bytes.make (pad*16 + 1) ' ' in
-       ret.[0] <- Char.chr pad ;
+       Bytes.set ret 0 (Char.chr pad) ;
        String.blit meta 0 ret 1 len ;
        if ret <> c.latest_meta then
         begin
@@ -213,7 +213,6 @@
           (Printf.sprintf "%s%s%s%s" rem before meta after)
          end
      in
-<<<<<<< HEAD
      if c.metaint > 0 then
        if String.length data + c.metapos > c.metaint then
          let meta =
@@ -226,45 +225,6 @@
            c.metapos <- c.metapos + String.length data ;
            data
          end
-=======
-     (* Pad string to a multiple of 16 bytes. *)
-     let len = String.length meta in
-     let pad = len / 16 + 1 in
-     let ret = Bytes.make (pad*16 + 1) ' ' in
-     Bytes.set ret 0 (Char.chr pad) ;
-     String.blit meta 0 ret 1 len ;
-     if ret <> c.latest_meta then
-      begin
-       c.latest_meta <- ret ;
-       ret
-      end
-     else
-      "\000"
-   in
-   let rec process meta rem data =
-     let pos = c.metaint - c.metapos in
-     let before = String.sub data 0 pos in
-     let after = String.sub data pos (String.length data - pos) in
-     if String.length after > c.metaint then
-      begin
-       let rem = Printf.sprintf "%s%s%s" rem before meta in
-       c.metapos <- 0 ;
-       process "\000" rem after
-      end
-     else
-       begin
-        c.metapos <- String.length after ;
-        (Printf.sprintf "%s%s%s%s" rem before meta after)
-       end
-   in
-   if c.metaint > 0 then
-     if String.length data + c.metapos > c.metaint then
-       let meta =
-         Tutils.mutexify c.meta.metadata_m
-           (fun () -> c.meta.metadata) ()
-       in
-       process (get_meta meta) "" data 
->>>>>>> fa2b955d
      else
        data  
   
